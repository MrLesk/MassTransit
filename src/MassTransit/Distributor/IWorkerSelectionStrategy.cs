// Copyright 2007-2008 The Apache Software Foundation.
//  
// Licensed under the Apache License, Version 2.0 (the "License"); you may not use 
// this file except in compliance with the License. You may obtain a copy of the 
// License at 
// 
//     http://www.apache.org/licenses/LICENSE-2.0 
// 
// Unless required by applicable law or agreed to in writing, software distributed 
// under the License is distributed on an "AS IS" BASIS, WITHOUT WARRANTIES OR 
// CONDITIONS OF ANY KIND, either express or implied. See the License for the 
// specific language governing permissions and limitations under the License.
namespace MassTransit.Distributor
{
    using System.Collections.Generic;

    public interface IWorkerSelectionStrategy<T>
        where T : class
<<<<<<< HEAD
    {
        /// <summary>
        /// Indicates if a given message can be assigned to a worker in distribution
        /// </summary>
        /// <param name="workerCandidates">List of possible candidates</param>
        /// <param name="message">Message in question</param>
        /// <returns>True if there is a worker avaiable to send the message to</returns>
        bool CanBeAssignedToWorker(IEnumerable<WorkerDetails> workerCandidates, T message);

        /// <summary>
        /// Finds a worker avaiable to send a given message to
        /// </summary>
        /// <param name="workerCandidates">List of possible candidates</param>
        /// <param name="message">Message in question</param>
        /// <returns>A worker, if one is avaiable. If there are no acceptable workers in the 
        /// candidate list, <c>null</c> is returned.</returns>
        WorkerDetails AssignToWorker(IEnumerable<WorkerDetails> workerCandidates, T message);
    }
=======
	{
		IEnumerable<WorkerDetails> GetAvailableWorkers(IEnumerable<WorkerDetails> candidates, T message, bool fromAccept);
	}
>>>>>>> cebf6099
}<|MERGE_RESOLUTION|>--- conflicted
+++ resolved
@@ -1,43 +1,22 @@
-// Copyright 2007-2008 The Apache Software Foundation.
-//  
-// Licensed under the Apache License, Version 2.0 (the "License"); you may not use 
-// this file except in compliance with the License. You may obtain a copy of the 
-// License at 
-// 
-//     http://www.apache.org/licenses/LICENSE-2.0 
-// 
-// Unless required by applicable law or agreed to in writing, software distributed 
-// under the License is distributed on an "AS IS" BASIS, WITHOUT WARRANTIES OR 
-// CONDITIONS OF ANY KIND, either express or implied. See the License for the 
-// specific language governing permissions and limitations under the License.
-namespace MassTransit.Distributor
-{
-    using System.Collections.Generic;
-
-    public interface IWorkerSelectionStrategy<T>
-        where T : class
-<<<<<<< HEAD
-    {
-        /// <summary>
-        /// Indicates if a given message can be assigned to a worker in distribution
-        /// </summary>
-        /// <param name="workerCandidates">List of possible candidates</param>
-        /// <param name="message">Message in question</param>
-        /// <returns>True if there is a worker avaiable to send the message to</returns>
-        bool CanBeAssignedToWorker(IEnumerable<WorkerDetails> workerCandidates, T message);
-
-        /// <summary>
-        /// Finds a worker avaiable to send a given message to
-        /// </summary>
-        /// <param name="workerCandidates">List of possible candidates</param>
-        /// <param name="message">Message in question</param>
-        /// <returns>A worker, if one is avaiable. If there are no acceptable workers in the 
-        /// candidate list, <c>null</c> is returned.</returns>
-        WorkerDetails AssignToWorker(IEnumerable<WorkerDetails> workerCandidates, T message);
-    }
-=======
-	{
-		IEnumerable<WorkerDetails> GetAvailableWorkers(IEnumerable<WorkerDetails> candidates, T message, bool fromAccept);
-	}
->>>>>>> cebf6099
+// Copyright 2007-2008 The Apache Software Foundation.
+//  
+// Licensed under the Apache License, Version 2.0 (the "License"); you may not use 
+// this file except in compliance with the License. You may obtain a copy of the 
+// License at 
+// 
+//     http://www.apache.org/licenses/LICENSE-2.0 
+// 
+// Unless required by applicable law or agreed to in writing, software distributed 
+// under the License is distributed on an "AS IS" BASIS, WITHOUT WARRANTIES OR 
+// CONDITIONS OF ANY KIND, either express or implied. See the License for the 
+// specific language governing permissions and limitations under the License.
+namespace MassTransit.Distributor
+{
+	using System.Collections.Generic;
+
+	public interface IWorkerSelectionStrategy<T>
+        where T : class
+	{
+		IEnumerable<WorkerDetails> GetAvailableWorkers(IEnumerable<WorkerDetails> candidates, T message, bool fromAccept);
+	}
 }